import json
import re
import time
import uuid
from dataclasses import dataclass
from pathlib import Path
from typing import List, Optional

import mlx.core as mx
import mlx.nn as nn
from mlx_lm.generate import stream_generate
from mlx_lm.models.llama import Model as LlamaModel
from mlx_lm.models.llama import ModelArgs as LlamaModelConfig
from mlx_lm.models.qwen2 import Model as Qwen2Model
from mlx_lm.models.qwen2 import ModelArgs as Qwen2ModelConfig
from mlx_lm.models.qwen3 import Model as Qwen3Model
from mlx_lm.models.qwen3 import ModelArgs as Qwen3ModelConfig
from mlx_lm.sample_utils import make_logits_processors, make_sampler
from tqdm import tqdm
from transformers import AutoTokenizer

from ..base import GenerationResult
from .audio_processor import AudioProcessor
from .dac_interface import DacInterface
from .prompt_processor import PromptProcessor


@dataclass
class ModelConfig(LlamaModelConfig, Qwen2ModelConfig, Qwen3ModelConfig):
    tokenizer_name: str = "OuteAI/Llama-OuteTTS-1.0-1B"
    sample_rate: int = 24000


class Model(nn.Module):
    def __init__(self, config: ModelConfig, **kwargs):
        super().__init__()
        self.config = config
        self.tokenizer = AutoTokenizer.from_pretrained(config.tokenizer_name)
        self.model = self._initialize_model(config, **kwargs)

    def _initialize_model(self, config: ModelConfig, **kwargs) -> nn.Module:

        model_map = {"llama": LlamaModel, "qwen2": Qwen2Model, "qwen3": Qwen3Model}

        if config.model_type not in model_map:
            raise ValueError(f"Unsupported model type: {config.model_type}")

        return model_map[config.model_type](config, **kwargs)

    def sanitize(self, weights):
        weights = self.model.sanitize(weights)
        return {
            (
                f"model.{k}"
                if not k.startswith("model.model.")
                and not k.startswith("model.lm_head")
                else k
            ): v
            for k, v in weights.items()
        }

    @property
    def layers(self):
        return self.model.layers

    @property
    def sample_rate(self):
        return self.config.sample_rate

    def __call__(self, *args, **kwargs):
        return self.model(*args, **kwargs)

    def get_speaker(self, voice: Optional[str], ref_audio: Optional[str]) -> dict:
        if voice is None and ref_audio is None:
            voice = f"{Path(__file__).parent}/default_speaker.json"
            return self.audio_processor.load_speaker(voice)

        if voice is not None:
            return self.audio_processor.load_speaker(voice)

        speaker = self.audio_processor.create_speaker_from_whisper(ref_audio)
        file_id = str(uuid.uuid4())
        save_path = f"~/.cache/mlx_audio/voices/outetts_{file_id}.json"
        self.audio_processor.save_speaker(speaker, save_path)
        return speaker

<<<<<<< HEAD
    def chunk_text(
        self, text: str, min_words: int = 10, max_words: int = 30
    ) -> List[str]:
        sentences = re.split(r"[.!?。！？︕︖]+", text)
        sentences = [s.strip() for s in sentences if s.strip()]
        chunks = []
        current_chunk = []
        current_length = 0

        for sentence in sentences:
            words = sentence.split()
            if current_length + len(words) > max_words:
                chunks.append(" ".join(current_chunk))
                current_chunk = []
                current_length = 0
            current_chunk.extend(words)
            current_length += len(words)
        if current_chunk:
            chunks.append(" ".join(current_chunk))
        return chunks

=======
>>>>>>> c146b2f1
    def generate(
        self,
        text,
        voice: Optional[str] = None,
        temperature: float = 0.4,
        top_p: float = 0.9,
        split_pattern: str = "\n",
        max_tokens: int = 1200,
        verbose: bool = False,
        ref_audio: Optional[str] = None,
        **kwargs,
    ):

<<<<<<< HEAD
        prompts = self.chunk_text(text)

        self.prompt_processor = PromptProcessor(self.tokenizer)
        self.audio_processor = AudioProcessor()

=======
        self.prompt_processor = PromptProcessor(self.tokenizer)
        self.audio_processor = AudioProcessor()

>>>>>>> c146b2f1
        speaker = self.get_speaker(voice, ref_audio)

        sampler = make_sampler(
            temperature,
            top_p,
            min_p=kwargs.get("min_p", 0.05),
            top_k=kwargs.get("top_k", 40),
        )
        logits_processors = make_logits_processors(
            kwargs.get("logit_bias", None),
            kwargs.get("repetition_penalty", 1.1),
            kwargs.get("repetition_context_size", 64),
        )

        all_audio = []

        for prompt in prompts:
            completion_prompt = self.prompt_processor.get_completion_prompt(
                prompt, speaker
            )
            # print(completion_prompt)
            input_ids = self.tokenizer.encode(
                completion_prompt, add_special_tokens=False, return_tensors="mlx"
            )
            input_length = input_ids.shape[1]

            time_start = time.time()

            for i, response in enumerate(
                tqdm(
                    stream_generate(
                        self.model,
                        tokenizer=self.tokenizer,
                        prompt=input_ids.squeeze(0),
                        max_tokens=max_tokens,
                        sampler=sampler,
                        logits_processors=logits_processors,
                    ),
                    total=max_tokens,
                    disable=not verbose,
                )
            ):
                next_token = mx.array([response.token])
                input_ids = mx.concatenate([input_ids, next_token[None, :]], axis=1)

            output_ids = input_ids[:, input_length:].tolist()[0]
            output = self.prompt_processor.extract_audio_from_tokens(output_ids)
            audio = self.audio_processor.audio_codec.decode(mx.array([output])).squeeze(
                0
            )
            all_audio.append(audio)

        time_end = time.time()

        for i in range(len(all_audio)):
            audio = all_audio[i][0]

            samples = audio.shape[0] if audio is not None else 0
            assert samples > 0, "No audio generated"

            token_count = input_ids.shape[1] if input_ids is not None else 0

            sample_rate = (
                self.config.sample_rate
                if kwargs.get("sample_rate") is None
                else kwargs.get("sample_rate")
            )
            audio_duration_seconds = samples / sample_rate

            elapsed_time = time_end - time_start
            rtf = audio_duration_seconds / elapsed_time

            duration_mins = int(audio_duration_seconds // 60)
            duration_secs = int(audio_duration_seconds % 60)
            duration_ms = int((audio_duration_seconds % 1) * 1000)
            duration_hours = int(audio_duration_seconds // 3600)
            duration_str = f"{duration_hours:02d}:{duration_mins:02d}:{duration_secs:02d}.{duration_ms:03d}"

            yield GenerationResult(
                audio=audio,
                samples=samples,
                sample_rate=sample_rate,
                segment_idx=i,
                token_count=token_count,
                audio_duration=duration_str,
                real_time_factor=rtf,
                prompt={
                    "tokens": token_count,
                    "tokens-per-sec": (
                        round(token_count / elapsed_time, 2) if elapsed_time > 0 else 0
                    ),
                },
                audio_samples={
                    "samples": samples,
                    "samples-per-sec": (
                        round(samples / elapsed_time, 2) if elapsed_time > 0 else 0
                    ),
                },
                processing_time_seconds=time_end - time_start,
                peak_memory_usage=mx.get_peak_memory() / 1e9,
            )

            # Clear cache after each segment to avoid memory leaks
            mx.clear_cache()<|MERGE_RESOLUTION|>--- conflicted
+++ resolved
@@ -84,7 +84,6 @@
         self.audio_processor.save_speaker(speaker, save_path)
         return speaker
 
-<<<<<<< HEAD
     def chunk_text(
         self, text: str, min_words: int = 10, max_words: int = 30
     ) -> List[str]:
@@ -106,8 +105,6 @@
             chunks.append(" ".join(current_chunk))
         return chunks
 
-=======
->>>>>>> c146b2f1
     def generate(
         self,
         text,
@@ -118,20 +115,17 @@
         max_tokens: int = 1200,
         verbose: bool = False,
         ref_audio: Optional[str] = None,
+        ref_audio: Optional[str] = None,
         **kwargs,
     ):
 
-<<<<<<< HEAD
         prompts = self.chunk_text(text)
 
         self.prompt_processor = PromptProcessor(self.tokenizer)
         self.audio_processor = AudioProcessor()
-
-=======
-        self.prompt_processor = PromptProcessor(self.tokenizer)
         self.audio_processor = AudioProcessor()
 
->>>>>>> c146b2f1
+        speaker = self.get_speaker(voice, ref_audio)
         speaker = self.get_speaker(voice, ref_audio)
 
         sampler = make_sampler(
@@ -152,7 +146,6 @@
             completion_prompt = self.prompt_processor.get_completion_prompt(
                 prompt, speaker
             )
-            # print(completion_prompt)
             input_ids = self.tokenizer.encode(
                 completion_prompt, add_special_tokens=False, return_tensors="mlx"
             )
