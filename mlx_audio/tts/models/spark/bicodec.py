from pathlib import Path
from typing import Any, Dict, Optional

import mlx.core as mx
import mlx.nn as nn
import numpy as np
from omegaconf import DictConfig
from safetensors.torch import load_file

from mlx_audio.tts.models.spark.modules.encoder_decoder.feat_decoder import Decoder
from mlx_audio.tts.models.spark.modules.encoder_decoder.feat_encoder import Encoder
from mlx_audio.tts.models.spark.modules.encoder_decoder.wave_generator import (
    WaveGenerator,
)
from mlx_audio.tts.models.spark.modules.residual import FactorizedVectorQuantize
from mlx_audio.tts.models.spark.modules.speaker.speaker_encoder import SpeakerEncoder
from mlx_audio.tts.models.spark.utils.file import load_config
from mlx_audio.tts.utils import get_model_path
from mlx_audio.utils import hanning, mel_filters, stft


def mel_spectrogram(
    audio: mx.array,
    sample_rate: int = 16_000,
    n_mels: int = 128,
    n_fft: int = 1024,
    f_min: int = 10,
    f_max: Optional[int] = None,
    hop_length: int = 320,
    win_length: int = 640,
    padding: int = 0,
):
    if not isinstance(audio, mx.array):
        audio = mx.array(audio)
    if padding > 0:
        audio = mx.pad(audio, (0, padding))
    window = hanning(win_length + 1)[:-1]
    freqs = stft(
<<<<<<< HEAD
        audio, window=window, win_length=win_length, hop_length=hop_length, n_fft=n_fft
=======
        audio, window, win_length=win_length, hop_length=hop_length, nfft=n_fft
>>>>>>> f385b21d
    )
    magnitudes = freqs.abs()
    filters = mel_filters(
        sample_rate=sample_rate,
        n_fft=n_fft,
        n_mels=n_mels,
        f_min=f_min,
        f_max=f_max,
        norm="slaney",
        mel_scale="slaney",
    )
    mel_spec = magnitudes @ filters.T
    return mx.expand_dims(mel_spec, axis=0)


class BiCodec(nn.Module):
    """
    BiCodec model for speech synthesis, incorporating a speaker encoder, feature encoder/decoder,
    quantizer, and wave generator.
    """

    def __init__(
        self,
        mel_params: Dict[str, Any],
        encoder: nn.Module,
        decoder: nn.Module,
        quantizer: nn.Module,
        speaker_encoder: nn.Module,
        prenet: nn.Module,
        postnet: nn.Module,
        **kwargs,
    ) -> None:
        """
        Initializes the BiCodec model with the required components.

        Args:
            mel_params (dict): Parameters for the mel-spectrogram transformer.
            encoder (nn.Module): Encoder module.
            decoder (nn.Module): Decoder module.
            quantizer (nn.Module): Quantizer module.
            speaker_encoder (nn.Module): Speaker encoder module.
            prenet (nn.Module): Prenet network.
            postnet (nn.Module): Postnet network.
        """
        super().__init__()
        self.encoder = encoder
        self.decoder = decoder
        self.quantizer = quantizer
        self.speaker_encoder = speaker_encoder
        self.prenet = prenet
        self.postnet = postnet
        self.mel_params = mel_params

    @classmethod
    def load_from_checkpoint(cls, model_dir: Path, **kwargs) -> "BiCodec":
        """
        Loads the model from a checkpoint.

        Args:
            model_dir (Path): Path to the model directory containing checkpoint and config.

        Returns:
            BiCodec: The initialized BiCodec model.
        """
        ckpt_path = f"{model_dir}/model.safetensors"
        config = load_config(f"{model_dir}/config.yaml")["audio_tokenizer"]
        mel_params = config["mel_params"]

        encoder = Encoder(**config["encoder"])
        quantizer = FactorizedVectorQuantize(**config["quantizer"])
        prenet = Decoder(**config["prenet"])
        postnet = Decoder(**config["postnet"])
        decoder = WaveGenerator(**config["decoder"])
        speaker_encoder = SpeakerEncoder(**config["speaker_encoder"])

        model = cls(
            mel_params=mel_params,
            encoder=encoder,
            decoder=decoder,
            quantizer=quantizer,
            speaker_encoder=speaker_encoder,
            prenet=prenet,
            postnet=postnet,
        )

        weights = load_file(ckpt_path)

        # Convert PyTorch weights to MLX arrays and sanitize
        weights = {
            k: mx.array(v) for k, v in weights.items() if "num_batches_tracked" not in k
        }

        for module in [encoder, decoder, quantizer, speaker_encoder]:
            if hasattr(module, "sanitize"):
                weights = module.sanitize(weights)

        model.load_weights(list(weights.items()), strict=True)

        return model

    def __call__(self, batch: Dict[str, Any]) -> Dict[str, Any]:
        """
        Performs a forward pass through the model.

        Args:
            batch (dict): A dictionary containing features, reference waveform, and target waveform.

        Returns:
            dict: A dictionary containing the reconstruction, features, and other metrics.
        """
        feat = batch["feat"]
        ref_wav = batch["ref_wav"]
        mel = self.get_mel_spectrogram(ref_wav)
        z = self.encoder(feat.transpose(0, 2, 1))
        vq_outputs = self.quantizer(z)

        x_vector, d_vector = self.speaker_encoder(mel)

        conditions = d_vector
        with_speaker_loss = False

        # Ensure conditions is an integer type for embedding lookup
        # The error shows that the embedding layer expects integral indices
        if isinstance(conditions, mx.array) and conditions.dtype == mx.float32:
            # Convert to integer type if needed for the embedding layer
            # or ensure it's properly formatted for the prenet
            conditions = conditions.astype(mx.int32)

        x = self.prenet(vq_outputs["z_q"], conditions)
        pred_feat = self.postnet(x)
        x = x + conditions[..., None]
        wav_recon = self.decoder(x)

        return {
            "vq_loss": vq_outputs["vq_loss"],
            "perplexity": vq_outputs["perplexity"],
            "cluster_size": vq_outputs["active_num"],
            "recons": wav_recon,
            "pred_feat": pred_feat,
            "x_vector": x_vector,
            "d_vector": d_vector,
            "audios": batch["wav"][:, None],
            "with_speaker_loss": with_speaker_loss,
        }

    def tokenize(self, batch: Dict[str, Any]):
        """
        Tokenizes the input audio into semantic and global tokens.

        Args:
            batch (dict): The input audio features and reference waveform.

        Returns:
            tuple: Semantic tokens and global tokens.
        """
        feat = batch["feat"]
        ref_wav = mx.array(batch["ref_wav"])
        mel = self.get_mel_spectrogram(ref_wav)
        z = self.encoder(feat.transpose(0, 2, 1))
        semantic_tokens = self.quantizer.tokenize(z)
        global_tokens = self.speaker_encoder.tokenize(mel)

        return semantic_tokens, global_tokens

    def detokenize(self, semantic_tokens, global_tokens):
        """
        Detokenizes the semantic and global tokens into a waveform.

        Args:
            semantic_tokens (tensor): Semantic tokens.
            global_tokens (tensor): Global tokens.

        Returns:
            tensor: Reconstructed waveform.
        """

        z_q = self.quantizer.detokenize(semantic_tokens.transpose(0, 1)).transpose(
            0, 2, 1
        )
        d_vector = self.speaker_encoder.detokenize(global_tokens)
        x = self.prenet(z_q, d_vector)
        x = x + d_vector[..., None]
        wav_recon = self.decoder(x)

        return wav_recon  # Return MLX array directly

    def get_mel_spectrogram(self, wav):
        mels = []
        for i in range(wav.shape[0]):
            audio_sample = mx.squeeze(wav[i])
            mel = mel_spectrogram(
                audio=audio_sample,
                sample_rate=self.mel_params["sample_rate"],
                n_mels=self.mel_params["num_mels"],
                n_fft=self.mel_params["n_fft"],
                hop_length=self.mel_params["hop_length"],
                win_length=self.mel_params["win_length"],
                f_min=self.mel_params["mel_fmin"],
                f_max=self.mel_params["mel_fmax"],
            )
            mels.append(mel)
        return mx.concatenate(mels, axis=0)


if __name__ == "__main__":

    model_path = get_model_path("SparkAudio/Spark-TTS-0.5B")

    model = BiCodec.load_from_checkpoint(model_path / "BiCodec")
    model.eval()

    # Generate random inputs for testing
    duration = 0.96
    x = mx.random.normal((20, 1, int(duration * 16000)), dtype=mx.float32)
    feat = mx.random.normal((20, int(duration * 50), 1024), dtype=mx.float32)
    inputs = {"feat": feat, "wav": x, "ref_wav": x}

    # Forward pass
    outputs = model(inputs)
    semantic_tokens, global_tokens = model.tokenize(inputs)

    wav_recon = model.detokenize(semantic_tokens, global_tokens)

    print(outputs["recons"].shape)
    print(wav_recon.shape)

    if np.allclose(outputs["recons"], wav_recon):
        print("Test successful")
    else:
        print("Test failed")<|MERGE_RESOLUTION|>--- conflicted
+++ resolved
@@ -36,11 +36,7 @@
         audio = mx.pad(audio, (0, padding))
     window = hanning(win_length + 1)[:-1]
     freqs = stft(
-<<<<<<< HEAD
-        audio, window=window, win_length=win_length, hop_length=hop_length, n_fft=n_fft
-=======
         audio, window, win_length=win_length, hop_length=hop_length, nfft=n_fft
->>>>>>> f385b21d
     )
     magnitudes = freqs.abs()
     filters = mel_filters(
