--- conflicted
+++ resolved
@@ -24,11 +24,7 @@
     """
 
     # with respect to real-time, not the sample rate
-<<<<<<< HEAD
-    min_buffer_seconds = 1.5
-=======
     min_buffer_seconds = 0.35
->>>>>>> c8113c02
     measure_window = 0.25
     ema_alpha = 0.25
 
